from dotenv import load_dotenv
import os
import time
from services.parks_service import *
from services.nokia_service import *
from utils.log import get_logger


# Logger principal

logger = get_logger(__name__)
logger.info("Sistema iniciado")

# Carrega variáveis de ambiente
load_dotenv()

class OLTManager:
    def __init__(self):
        self.current_olt = None
        self.vendor_type = None

    def set_olt(self, ip, vendor):
        """Configura a OLT atual e seu fabricante"""
        self.current_olt = ip
        self.vendor_type = vendor.lower()
        logger.info(f"OLT configurada: {ip} ({vendor})")

def clear_screen():
    """Limpa a tela do console"""
    os.system('cls' if os.name == 'nt' else 'clear')

def show_menu(title, options):
    """Exibe um menu e retorna a escolha do usuário"""
    clear_screen()
    print(f"\n{title}")
    for key, value in options.items():
        description = value[0] if isinstance(value, tuple) else value
        print(f"[{key}] {description}")
    return input("\nINSIRA A OPÇÃO DESEJADA: ")

def get_olt_connection(manager, vendor):
    """Obtém a conexão com a OLT selecionada"""
    olt_options = {
        'parks': {
            1: ("LAB_Parks", os.getenv('LAB_IP_PARKS')),
            2: ("BACAXA 01", os.getenv('BACAXA_IP_01')),
            3: ("BACAXA 02", os.getenv('BACAXA_IP_02')),
            4: ("SAMBE", os.getenv('SAMBE_IP_01'))
        },
        'nokia': {
            1: ("LAB_Nokia", os.getenv('LAB_IP')),
            2: ("NOKIA_INOA", os.getenv('INOA_IP')),
            3: ("NOKIA_ITAIPUACU", os.getenv('ITAIPUACU_IP')),
            4: ("NOKIA_NITEROI", os.getenv('NITEROI_IP')),
            5: ("NOKIA_BACAXA", os.getenv('BACAXA_IP')),
            6: ("NOKIA_SAMPAIO", os.getenv('SAMPAIO_IP')),
            7: ("NOKIA_SAQUAREMA", os.getenv('SAQUAREMA_IP'))
        }
    }

    while True:
        choice = show_menu(f"Escolha a OLT {vendor.upper()} desejada:", olt_options[vendor])

        if choice.isdigit() and int(choice) in olt_options[vendor]:
            name, ip = olt_options[vendor][int(choice)]
            if ip:
                manager.set_olt(ip, vendor)
                return True
            logger.warning(f"IP não configurado para a OLT: {name}")
            print("IP não configurado para esta OLT!")
        else:
            logger.warning(f"Opção inválida no menu de OLTs: {choice}")
            print("Opção inválida!")
        time.sleep(1)
    return False

def handle_vendor_menu(manager, vendor):
    """Menu específico para cada fabricante"""
    menu_options = {
        'parks': {
            1: ("Provisionar ONU", "provision"),
            2: ("Desautorizar ONU", "unauthorized_complete"),
            3: ("Listar ONU/ONT pedindo autorização", "onu_list"),
            4: ("Consultar Informações da ONU/ONT", "consult_information_complete"),
            5: ("Reiniciar ONU/ONT", "reboot_complete"),
            6: ("Lista de modelos compatíveis", "list_of_compatible_models"),
            7: ("Fechar", "exit")
        },
        'nokia': {
            1: ("Provisionar ONU", "provision_nokia"),
            2: ("Desautorizar ONU", "unauthorized_complete_nokia"),
            3: ("Listar ONU/ONT pedindo autorização", "onu_list_nokia"),
            4: ("Consultar Informações da ONU/ONT", "consult_information_complete_nokia"),
            5: ("Reiniciar ONU/ONT", "reboot_complete_nokia"),
            6: ("Lista de modelos compatíveis", "list_of_compatible_models_nokia"),
            7: ("Fechar", "exit")
        }
    }

    while True:
        choice = show_menu(f"MENU {vendor.upper()}", menu_options[vendor])
        logger.info(f"Menu {vendor.upper()} - Opção selecionada: {choice}")

        if choice == '7':
            logger.info("Sistema encerrado pelo menu")
            exit()
<<<<<<< HEAD

        if choice in ('1', '2', '3', '4', '5', '6'):
            try:
                if choice == '6': 
                    globals()[menu_options[vendor][int(choice)][1]]()
=======
            break
            
        if choice in ('1', '2', '3', '4', '5', '6'):  
            try:
                if choice == '6':  
                    list_of_compatible_models()
>>>>>>> 823b35bb
                    continue

                if not manager.current_olt:
                    print("Nenhuma OLT selecionada!")
                    logger.warning("Tentativa de executar ação sem OLT definida")
                    time.sleep(1)
                    continue
<<<<<<< HEAD

                function_name = menu_options[vendor][int(choice)][1]
                logger.info(f"Executando função: {function_name}")

=======
                    
                function_name = menu_options[int(choice)][1]
                log_interaction(f"Executando: {function_name}")
                
>>>>>>> 823b35bb
                globals()[function_name](ip_olt=manager.current_olt)

                logger.info(f"Concluído: {function_name}")
                input("\nPressione Enter para continuar...")

            except Exception as e:
                logger.error(f"Erro em {function_name}: {str(e)}")
                print(f"Erro em {function_name}: {str(e)}")
                time.sleep(2)
        else:
            print("Opção inválida!")
            logger.warning(f"Opção inválida no menu do fabricante: {choice}")
            time.sleep(1)

def main():
<<<<<<< HEAD
    """Função principal do sistema"""
    logger.info("Sistema iniciado")
=======
    log_interaction("Sistema iniciado")
>>>>>>> 823b35bb
    manager = OLTManager()

    vendor_options = {
        1: "NOKIA",
        2: "PARKS"
    }

    try:
        while True:
            choice = show_menu("Escolha o fabricante:", vendor_options)
            logger.info(f"Fabricante selecionado: {choice}")

            if choice == '1':
                if get_olt_connection(manager, 'nokia'):
                    handle_vendor_menu(manager, 'nokia')
            elif choice == '2':
                if get_olt_connection(manager, 'parks'):
                    handle_vendor_menu(manager, 'parks')
            else:
                logger.warning(f"Opção inválida de fabricante: {choice}")
                print("Opção inválida!")
                time.sleep(1)

    except KeyboardInterrupt:
        logger.info("Sistema encerrado pelo usuário via KeyboardInterrupt")
        print("\nEncerrando programa...")
    except Exception as e:
        logger.critical(f"Erro grave: {str(e)}", exc_info=True)
        print(f"Erro inesperado: {str(e)}")
    finally:
        logger.info("Sistema encerrado")

if __name__ == "__main__":
    main()<|MERGE_RESOLUTION|>--- conflicted
+++ resolved
@@ -104,20 +104,20 @@
         if choice == '7':
             logger.info("Sistema encerrado pelo menu")
             exit()
-<<<<<<< HEAD
+
 
         if choice in ('1', '2', '3', '4', '5', '6'):
             try:
                 if choice == '6': 
                     globals()[menu_options[vendor][int(choice)][1]]()
-=======
+
             break
             
         if choice in ('1', '2', '3', '4', '5', '6'):  
             try:
                 if choice == '6':  
                     list_of_compatible_models()
->>>>>>> 823b35bb
+
                     continue
 
                 if not manager.current_olt:
@@ -125,17 +125,14 @@
                     logger.warning("Tentativa de executar ação sem OLT definida")
                     time.sleep(1)
                     continue
-<<<<<<< HEAD
+
 
                 function_name = menu_options[vendor][int(choice)][1]
-                logger.info(f"Executando função: {function_name}")
-
-=======
-                    
+                logger.info(f"Executando função: {function_name}")   
                 function_name = menu_options[int(choice)][1]
                 log_interaction(f"Executando: {function_name}")
                 
->>>>>>> 823b35bb
+
                 globals()[function_name](ip_olt=manager.current_olt)
 
                 logger.info(f"Concluído: {function_name}")
@@ -151,14 +148,11 @@
             time.sleep(1)
 
 def main():
-<<<<<<< HEAD
+
     """Função principal do sistema"""
     logger.info("Sistema iniciado")
-=======
     log_interaction("Sistema iniciado")
->>>>>>> 823b35bb
     manager = OLTManager()
-
     vendor_options = {
         1: "NOKIA",
         2: "PARKS"
