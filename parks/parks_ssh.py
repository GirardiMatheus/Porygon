--- conflicted
+++ resolved
@@ -1,15 +1,12 @@
 import pexpect
 import os
 import time
-<<<<<<< HEAD
-=======
 import csv
 import re
 from dotenv import load_dotenv
 from datetime import datetime
 from typing import Optional
 from utils.log import get_logger
->>>>>>> 3839ca85
 
 # Configura o logger para este módulo
 logger = get_logger(__name__)
@@ -21,11 +18,7 @@
 ssh_passwdp = os.getenv('SSH_PASSWORD_PARKS')
 
 def login_ssh(host=None):
-<<<<<<< HEAD
-    log_interaction(host)
-=======
     logger.info(f"Conectando ao host: {host}")
->>>>>>> 3839ca85
     try:
         child = pexpect.spawn(f"ssh {ssh_userp}@{host}", encoding='utf-8', timeout=30)
         index = child.expect(["password:", "Are you sure you want to continue connecting", pexpect.TIMEOUT], timeout=10)
@@ -36,16 +29,10 @@
         login_success = child.expect([r"#", pexpect.TIMEOUT, pexpect.EOF], timeout=10)
 
         if login_success == 0:
-<<<<<<< HEAD
-            log_interaction("Conexão estabelecida", f"Conectado à OLT {host}")
-            print(f"✅ Conectado com sucesso à OLT {host}")
-
-=======
             logger.info(f"Conexão estabelecida com sucesso à OLT {host}")
             child.sendline(f"terminal length 0")
             child.expect("#")
             print(f"✅ Conectado com sucesso à OLT {host}")
->>>>>>> 3839ca85
         else:
             logger.error("Não foi possível autenticar na OLT")
             print("❌ Falha na autenticação")
@@ -68,10 +55,6 @@
         print(error_msg)
         return None
 
-<<<<<<< HEAD
-
-=======
->>>>>>> 3839ca85
 def list_unauthorized(child):
     try:
         # Envia o comando e captura a saída
@@ -109,20 +92,6 @@
         return onu_dict if onu_dict else None
 
     except Exception as e:
-<<<<<<< HEAD
-        logging.error(f"Erro ao listar ONUs não autorizadas: {e}")
-        return None
-
-
-def consult_information(child, serial, max_attempts=20, delay_between_attempts=5):
-    try:
-        serial = serial.strip().lower()
-        log_interaction(f"Iniciando consulta para ONU {serial}")
-
-        # Validação do serial
-        if len(serial) != 12:
-            log_interaction(f"Serial inválido: deve ter 12 caracteres (recebido: {serial})", level="ERROR")
-=======
         logger.error(f"Erro ao listar ONUs não autorizadas: {e}")
         return None
 
@@ -134,7 +103,6 @@
         # Validação do serial
         if len(serial) != 12:
             logger.error(f"Serial inválido: deve ter 12 caracteres (recebido: {serial})")
->>>>>>> 3839ca85
             return None
 
         data_template = {
@@ -153,11 +121,7 @@
 
         while attempt <= max_attempts:
             try:
-<<<<<<< HEAD
-                log_interaction(f"Tentativa {attempt}/{max_attempts} - Enviando comando: {comando}")
-=======
                 logger.info(f"Tentativa {attempt}/{max_attempts} - Enviando comando: {comando}")
->>>>>>> 3839ca85
                 
                 child.sendline(comando)
                 time.sleep(15)
@@ -168,11 +132,7 @@
                 
                 # Tratamento específico para comando desconhecido
                 if result == 1: 
-<<<<<<< HEAD
-                    log_interaction("Comando não reconhecido pela OLT", level="ERROR")
-=======
                     logger.error("Comando não reconhecido pela OLT")
->>>>>>> 3839ca85
                     print("\nErro: ONU/ONT não encontrada na OLT selecionada (comando inválido)")
                     return None
                 
@@ -180,19 +140,11 @@
                     raise Exception("Timeout ou fim de conexão")
                 
                 output = child.before.strip()
-<<<<<<< HEAD
-                log_interaction(f"Resposta bruta recebida: {output[:200]}...")
-
-                # Verificações de resposta
-                if "not found" in output.lower():
-                    log_interaction(f"ONU {serial} não encontrada na OLT", level="WARNING")
-=======
                 logger.debug(f"Resposta bruta recebida: {output[:200]}...")
 
                 # Verificações de resposta
                 if "not found" in output.lower():
                     logger.warning(f"ONU {serial} não encontrada na OLT")
->>>>>>> 3839ca85
                     print("\nAviso: ONU/ONT não encontrada na OLT")
                     return None
                 
@@ -202,22 +154,14 @@
                 raise Exception("Resposta incompleta ou inválida")
 
             except Exception as e:
-<<<<<<< HEAD
-                log_interaction(f"Falha na tentativa {attempt}: {str(e)}", level="WARNING")
-=======
                 logger.warning(f"Falha na tentativa {attempt}: {str(e)}")
->>>>>>> 3839ca85
                 attempt += 1
                 if attempt <= max_attempts:
                     time.sleep(delay_between_attempts)
                 continue
 
         if attempt > max_attempts:
-<<<<<<< HEAD
-            log_interaction(f"Falha após {max_attempts} tentativas", level="ERROR")
-=======
             logger.error(f"Falha após {max_attempts} tentativas")
->>>>>>> 3839ca85
             print("\nErro: Limite de tentativas excedido")
             return None
 
@@ -246,21 +190,6 @@
                 status_str = line.split(":")[1].strip()
                 data_template["status"] = status_str.split()[0].strip()
 
-<<<<<<< HEAD
-        log_interaction(f"Consulta concluída para ONU {serial}")
-        return data_template
-
-    except Exception as e:
-        log_interaction(f"Erro crítico: {str(e)}", level="ERROR")
-        print(f"\nErro crítico: {str(e)}")
-        return None
-
-
-def add_onu_to_pon(child, serial, pon):
-    try:
-        # Log de interação
-        logging.info(f"Iniciando adição da ONU {serial} na PON {pon}")
-=======
         logger.info(f"Consulta concluída para ONU {serial}")
         return data_template
 
@@ -272,7 +201,6 @@
 def add_onu_to_pon(child, serial, pon):
     try:
         logger.info(f"Iniciando adição da ONU {serial} na PON {pon}")
->>>>>>> 3839ca85
         
         # Comandos de configuração
         child.sendline("configure terminal")
@@ -284,11 +212,7 @@
         child.sendline(f"onu add serial-number {serial}")
         child.expect("#")
         time.sleep(10)
-<<<<<<< HEAD
-        log_interaction(f"onu add serial-number {serial}")
-=======
         logger.info(f"onu add serial-number {serial}")
->>>>>>> 3839ca85
         child.sendline("exit")
         child.expect("#")
         child.sendline("exit")
@@ -297,16 +221,6 @@
         
         # Verifica se foi bem-sucedido
         if child.before.find("% Serial already exists.") != -1:
-<<<<<<< HEAD
-            logging.error(f"ONU {serial} já se encontra na PON {pon}")
-            return False
-        else:
-            logging.info(f"ONU {serial} adicionada com sucesso na PON {pon}")
-            return True
-            
-    except Exception as e:
-        logging.error(f"Erro durante adição da ONU: {str(e)}")
-=======
             logger.error(f"ONU {serial} já se encontra na PON {pon}")
             return False
         else:
@@ -315,52 +229,16 @@
             
     except Exception as e:
         logger.error(f"Erro durante adição da ONU: {str(e)}")
->>>>>>> 3839ca85
         return False
 
 def auth_bridge(child, serial, pon, nome, profile, vlan):
     try:
-<<<<<<< HEAD
-        log_interaction(f"Iniciando autorização bridge para ONU {serial} na PON {pon} - Nome: {nome}, Profile: {profile}, VLAN: {vlan}")
-=======
         logger.info(f"Iniciando autorização bridge para ONU {serial} na PON {pon} - Nome: {nome}, Profile: {profile}, VLAN: {vlan}")
->>>>>>> 3839ca85
         
         # Entrar no modo de configuração
         child.sendline("configure terminal")
         if child.expect(["#", "ERROR"], timeout=30) != 0:
             raise Exception("Falha ao entrar em modo de configuração")
-<<<<<<< HEAD
-        log_interaction("Modo de configuração acessado com sucesso")
-        
-        # Acessar interface GPON
-        log_interaction(f"Acessando interface gpon1/{pon}")
-        child.sendline(f"interface gpon1/{pon}")
-        if child.expect(["#", "ERROR"], timeout=30) != 0:
-            raise Exception(f"Falha ao acessar interface gpon1/{pon}")
-        log_interaction(f"Interface gpon1/{pon} acessada com sucesso")
-        
-        # Configurar alias
-        log_interaction(f"Configurando alias '{nome}' para ONU {serial}")
-        child.sendline(f"onu {serial} alias {nome}")
-        if child.expect(["#", "ERROR"], timeout=30) != 0:
-            raise Exception(f"Falha ao configurar alias para ONU {serial}")
-        log_interaction("Alias configurado com sucesso")
-        
-        # Configurar profile
-        log_interaction(f"Configurando profile {profile} para ONU {serial}")
-        child.sendline(f"onu {serial} flow {profile}")
-        if child.expect(["#", "ERROR"], timeout=30) != 0:
-            raise Exception(f"Falha ao configurar profile {profile} para ONU {serial}")
-        log_interaction("Profile configurado com sucesso")
-        
-        # Configurar VLAN
-        log_interaction(f"Configurando VLAN {vlan} para ONU {serial}")
-        child.sendline(f"onu {serial} vlan _{vlan} uni-port 1")
-        if child.expect(["#", "ERROR"], timeout=30) != 0:
-            raise Exception(f"Falha ao configurar VLAN {vlan} para ONU {serial}")
-        log_interaction("VLAN configurada com sucesso")
-=======
         logger.info("Modo de configuração acessado com sucesso")
         
         # Acessar interface GPON
@@ -390,7 +268,6 @@
         if child.expect(["#", "ERROR"], timeout=30) != 0:
             raise Exception(f"Falha ao configurar VLAN {vlan} para ONU {serial}")
         logger.info("VLAN configurada com sucesso")
->>>>>>> 3839ca85
         
         # Sair das configurações
         child.sendline("exit")
@@ -399,188 +276,107 @@
         child.expect("#")
         
         # Salvar configuração
-<<<<<<< HEAD
-        log_interaction("Salvando configuração no OLT")
-=======
         logger.info("Salvando configuração no OLT")
->>>>>>> 3839ca85
         child.sendline("copy r s")
         time.sleep(10)
         if child.expect(["Configuration saved.", "ERROR"], timeout=60) != 0:
             raise Exception("Falha ao salvar configuração")
-<<<<<<< HEAD
-        log_interaction("Configuração salva com sucesso")
-        
-        log_interaction(f"ONU {serial} autorizada em modo bridge com sucesso - PON: {pon}, Nome: {nome}, Profile: {profile}, VLAN: {vlan}")
-=======
         logger.info("Configuração salva com sucesso")
         
         logger.info(f"ONU {serial} autorizada em modo bridge com sucesso - PON: {pon}, Nome: {nome}, Profile: {profile}, VLAN: {vlan}")
->>>>>>> 3839ca85
         return True
         
     except Exception as e:
         error_msg = f"Erro ao autorizar ONU {serial}: {str(e)}"
-<<<<<<< HEAD
-        log_interaction(error_msg, level="ERROR")
-=======
         logger.error(error_msg)
->>>>>>> 3839ca85
         return False
 
 def auth_router_default(child, serial, nome, vlan, pon, profile, login_pppoe, senha_pppoe):
     if not vlan.isdigit():
         raise ValueError(f"VLAN inválida: {vlan}. Deve ser numérica")
     try:
-<<<<<<< HEAD
-        log_interaction(f"Iniciando autenticação no modo roteador para ONU {serial} na PON {pon} - Apelido: {nome}, Perfil: {profile}")
-        
-        # Entrar no modo de configuração
-        log_interaction("Entrando no modo de configuração")
-=======
         logger.info(f"Iniciando autenticação no modo roteador para ONU {serial} na PON {pon} - Apelido: {nome}, Perfil: {profile}")
         
         # Entrar no modo de configuração
         logger.info("Entrando no modo de configuração")
->>>>>>> 3839ca85
         child.sendline("configure terminal")
         if child.expect(["#", "ERROR"], timeout=30) != 0:
             raise Exception("Falha ao entrar no modo de configuração")
         
         # Acessar interface GPON
-<<<<<<< HEAD
-        log_interaction(f"Acessando interface gpon1/{pon}")
-=======
         logger.info(f"Acessando interface gpon1/{pon}")
->>>>>>> 3839ca85
         child.sendline(f"interface gpon1/{pon}")
         if child.expect(["#", "ERROR"], timeout=30) != 0:
             raise Exception(f"Falha ao acessar interface gpon1/{pon}")
         
         # Definir apelido da ONU
-<<<<<<< HEAD
-        log_interaction(f"Definindo apelido '{nome}' para ONU {serial}")
-=======
         logger.info(f"Definindo apelido '{nome}' para ONU {serial}")
->>>>>>> 3839ca85
         child.sendline(f"onu {serial} alias {nome}")
         if child.expect(["#", "ERROR"], timeout=30) != 0:
             raise Exception(f"Falha ao definir apelido para ONU {serial}")
         
         # Configurar autenticação PPPoE automática
-<<<<<<< HEAD
-        log_interaction("Configurando autenticação automática PPPoE")
-=======
         logger.info("Configurando autenticação automática PPPoE")
->>>>>>> 3839ca85
         child.sendline(f"onu {serial} iphost 1 pppoe auth auto")
         if child.expect(["#", "ERROR"], timeout=30) != 0:
             raise Exception("Falha ao configurar autenticação PPPoE")
         
         # Configurar PPPoE always-on
-<<<<<<< HEAD
-        log_interaction("Configurando PPPoE always-on")
-=======
         logger.info("Configurando PPPoE always-on")
->>>>>>> 3839ca85
         child.sendline(f"onu {serial} iphost 1 pppoe contrigger alwayson idletimer 0")
         if child.expect(["#", "ERROR"], timeout=30) != 0:
             raise Exception("Falha ao configurar PPPoE always-on")
         
         # Habilitar NAT
-<<<<<<< HEAD
-        log_interaction("Habilitando NAT")
-=======
         logger.info("Habilitando NAT")
->>>>>>> 3839ca85
         child.sendline(f"onu {serial} iphost 1 pppoe nat enable")
         if child.expect(["#", "ERROR"], timeout=30) != 0:
             raise Exception("Falha ao habilitar NAT")
         
         # Aplicar perfil de serviço
-<<<<<<< HEAD
-        log_interaction(f"Aplicando perfil de serviço {profile}")
-=======
         logger.info(f"Aplicando perfil de serviço {profile}")
->>>>>>> 3839ca85
         child.sendline(f"onu {serial} flow-profile {profile}")
         if child.expect(["#", "ERROR"], timeout=30) != 0:
             raise Exception(f"Falha ao aplicar perfil {profile}")
         
         # Definir credenciais PPPoE
-<<<<<<< HEAD
-        log_interaction("Configurando credenciais PPPoE (usuário oculto)")
-=======
         logger.info("Configurando credenciais PPPoE (usuário oculto)")
->>>>>>> 3839ca85
         child.sendline(f"onu {serial} iphost 1 pppoe username {login_pppoe} password {senha_pppoe}")
         if child.expect(["#", "ERROR"], timeout=30) != 0:
             raise Exception("Falha ao configurar credenciais PPPoE")
         
         # Desabilitar FEC upstream
-<<<<<<< HEAD
-        log_interaction("Desabilitando FEC upstream")
-=======
         logger.info("Desabilitando FEC upstream")
->>>>>>> 3839ca85
         child.sendline(f"onu {serial} upstream-fec disabled")
         if child.expect(["#", "ERROR"], timeout=30) != 0:
             raise Exception("Falha ao desabilitar FEC upstream")
         
         # Tradução de VLAN
-<<<<<<< HEAD
-        log_interaction(f"Configurando tradução de VLAN: _{vlan}")
-=======
         logger.info(f"Configurando tradução de VLAN: _{vlan}")
->>>>>>> 3839ca85
         child.sendline(f"onu {serial} vlan-translation-profile _{vlan} iphost 1")
         if child.expect(["#", "ERROR"], timeout=30) != 0:
             raise Exception("Falha ao configurar tradução de VLAN")
         time.sleep(2)
         
         # Sair da configuração
-<<<<<<< HEAD
-        log_interaction("Saindo do modo de configuração")
-=======
         logger.info("Saindo do modo de configuração")
->>>>>>> 3839ca85
         child.sendline("exit")
         child.expect("#")
         child.sendline("exit")
         child.expect("#")
         
         # Salvar configuração
-<<<<<<< HEAD
-        log_interaction("Salvando configuração")
-=======
         logger.info("Salvando configuração")
->>>>>>> 3839ca85
         child.sendline("copy r s")
         time.sleep(10)
         if child.expect(["Configuration saved.", "ERROR"], timeout=60) != 0:
             raise Exception("Falha ao salvar configuração")
         
-<<<<<<< HEAD
-        log_interaction(f"ONU {serial} autorizada no modo roteador com sucesso")
-=======
         logger.info(f"ONU {serial} autorizada no modo roteador com sucesso")
->>>>>>> 3839ca85
         return True
         
     except Exception as e:
         error_msg = f"Falha ao autorizar ONU {serial}: {str(e)}"
-<<<<<<< HEAD
-        log_interaction(error_msg, level="ERROR")
-        return False
-        
-    
-def auth_router_121AC(child, serial, pon, nome, profile, vlan):
-    try:
-        log_interaction(f"Iniciando autenticação 121AC para ONU {serial} na PON {pon} - Nome: {nome}, Perfil: {profile}, VLAN: {vlan}")
-
-        # 1. Entrar no modo de configuração
-        log_interaction("Entrando no modo de configuração")
-=======
         logger.error(error_msg)
         return False
 
@@ -590,84 +386,55 @@
 
         # 1. Entrar no modo de configuração
         logger.info("Entrando no modo de configuração")
->>>>>>> 3839ca85
         child.sendline("configure terminal")
         if child.expect(["#", "ERROR"], timeout=30) != 0:
             raise Exception("Falha ao entrar em modo de configuração")
         time.sleep(5)
 
         # 2. Acessar interface GPON
-<<<<<<< HEAD
-        log_interaction(f"Acessando interface gpon1/{pon}")
-=======
         logger.info(f"Acessando interface gpon1/{pon}")
->>>>>>> 3839ca85
         child.sendline(f"interface gpon1/{pon}")
         if child.expect(["#", "ERROR"], timeout=30) != 0:
             raise Exception(f"Falha ao acessar interface gpon1/{pon}")
         time.sleep(5)
 
         # 3. Configurar alias
-<<<<<<< HEAD
-        log_interaction(f"Configurando alias '{nome}'")
-=======
         logger.info(f"Configurando alias '{nome}'")
->>>>>>> 3839ca85
         child.sendline(f"onu {serial} alias {nome}")
         if child.expect(["#", "ERROR"], timeout=30) != 0:
             raise Exception("Falha ao configurar alias")
         time.sleep(5)
 
         # 4. Configurar perfil ethernet
-<<<<<<< HEAD
-        log_interaction("Configurando perfil ethernet automático (portas 1-2)")
-=======
         logger.info("Configurando perfil ethernet automático (portas 1-2)")
->>>>>>> 3839ca85
         child.sendline(f"onu {serial} ethernet-profile auto-on uni-port 1-2")
         if child.expect(["#", "ERROR"], timeout=30) != 0:
             raise Exception("Falha ao configurar perfil ethernet")
         time.sleep(5)
 
         # 5. Aplicar perfil de fluxo
-<<<<<<< HEAD
-        log_interaction(f"Aplicando perfil de fluxo {profile}")
-=======
         logger.info(f"Aplicando perfil de fluxo {profile}")
->>>>>>> 3839ca85
         child.sendline(f"onu {serial} flow-profile {profile}")
         if child.expect(["#", "ERROR"], timeout=30) != 0:
             raise Exception("Falha ao aplicar perfil de fluxo")
         time.sleep(5)
 
         # 6. Desabilitar FEC upstream
-<<<<<<< HEAD
-        log_interaction("Desabilitando FEC upstream")
-=======
         logger.info("Desabilitando FEC upstream")
->>>>>>> 3839ca85
         child.sendline(f"onu {serial} upstream-fec disabled")
         if child.expect(["#", "ERROR"], timeout=30) != 0:
             raise Exception("Falha ao desabilitar FEC upstream")
         time.sleep(5)
 
         # 7. Configurar tradução de VLAN
-<<<<<<< HEAD
-        log_interaction(f"Configurando tradução de VLAN _{vlan} para iphost 1")
-=======
         logger.info(f"Configurando tradução de VLAN _{vlan} para iphost 1")
->>>>>>> 3839ca85
         child.sendline(f"onu {serial} vlan-translation-profile _{vlan} iphost 1")
         if child.expect(["#", "ERROR"], timeout=30) != 0:
             raise Exception("Falha ao configurar tradução de VLAN")
         time.sleep(5)
 
         # 8. Sair da configuração
-<<<<<<< HEAD
-        log_interaction("Saindo das configurações")
-=======
         logger.info("Saindo das configurações")
->>>>>>> 3839ca85
         child.sendline("exit")
         if child.expect(["#", "ERROR"], timeout=30) != 0:
             raise Exception("Falha ao sair da interface")
@@ -679,166 +446,103 @@
         time.sleep(5)
 
         # 9. Salvar configuração
-<<<<<<< HEAD
-        log_interaction("Salvando configuração no OLT")
-=======
         logger.info("Salvando configuração no OLT")
->>>>>>> 3839ca85
         child.sendline("copy r s")
         if child.expect(["Configuration saved.", "ERROR"], timeout=60) != 0:
             raise Exception("Falha ao salvar configuração")
         time.sleep(10)
 
-<<<<<<< HEAD
-        log_interaction(f"ONU {serial} autorizada com sucesso no perfil 121AC")
-=======
         logger.info(f"ONU {serial} autorizada com sucesso no perfil 121AC")
->>>>>>> 3839ca85
         return True
 
     except Exception as e:
         error_msg = f"Falha na autenticação 121AC da ONU {serial}: {str(e)}"
-<<<<<<< HEAD
-        log_interaction(error_msg, level="ERROR")
-=======
         logger.error(error_msg)
->>>>>>> 3839ca85
         return False
 
 def auth_router_config2(child, serial, pon, nome, vlan, profile, login_pppoe, senha_pppoe):
     try:
-<<<<<<< HEAD
-        log_interaction(f"Iniciando autenticação Config2 para ONU {serial} - PON: {pon}, Nome: {nome}, VLAN: {vlan}")
-
-        # 1. Modo de configuração
-        log_interaction("Entrando no modo de configuração")
-=======
         logger.info(f"Iniciando autenticação Config2 para ONU {serial} - PON: {pon}, Nome: {nome}, VLAN: {vlan}")
 
         # 1. Modo de configuração
         logger.info("Entrando no modo de configuração")
->>>>>>> 3839ca85
         child.sendline("configure terminal")
         if child.expect(["#", "ERROR"], timeout=30) != 0:
             raise Exception("Falha ao entrar em modo de configuração")
         time.sleep(2)
 
         # 2. Acessar interface GPON
-<<<<<<< HEAD
-        log_interaction(f"Acessando interface gpon1/{pon}")
-=======
         logger.info(f"Acessando interface gpon1/{pon}")
->>>>>>> 3839ca85
         child.sendline(f"interface gpon1/{pon}")
         if child.expect(["#", "ERROR"], timeout=30) != 0:
             raise Exception(f"Falha ao acessar interface GPON {pon}")
         time.sleep(2)
 
         # 3. Configurar alias
-<<<<<<< HEAD
-        log_interaction(f"Configurando alias: {nome}")
-=======
         logger.info(f"Configurando alias: {nome}")
->>>>>>> 3839ca85
         child.sendline(f"onu {serial} alias {nome}")
         if child.expect(["#", "ERROR"], timeout=30) != 0:
             raise Exception("Falha ao configurar alias")
         time.sleep(2)
 
         # 4. Perfil Ethernet automático
-<<<<<<< HEAD
-        log_interaction("Configurando perfil Ethernet (portas 1-4)")
-=======
         logger.info("Configurando perfil Ethernet (portas 1-4)")
->>>>>>> 3839ca85
         child.sendline(f"onu {serial} ethernet-profile auto-on uni-port 1-4")
         if child.expect(["#", "ERROR"], timeout=30) != 0:
             raise Exception("Falha ao configurar perfil Ethernet")
         time.sleep(2)
 
         # 5. Configuração PPPoE
-<<<<<<< HEAD
-        log_interaction("Configurando autenticação PPPoE automática")
-=======
         logger.info("Configurando autenticação PPPoE automática")
->>>>>>> 3839ca85
         child.sendline(f"onu {serial} iphost 1 pppoe auth auto")
         if child.expect(["#", "ERROR"], timeout=30) != 0:
             raise Exception("Falha ao configurar PPPoE auto")
         time.sleep(2)
 
         # 6. PPPoE Always-On
-<<<<<<< HEAD
-        log_interaction("Configurando PPPoE Always-On")
-=======
         logger.info("Configurando PPPoE Always-On")
->>>>>>> 3839ca85
         child.sendline(f"onu {serial} iphost 1 pppoe contrigger alwayson idletimer 0")
         if child.expect(["#", "ERROR"], timeout=30) != 0:
             raise Exception("Falha ao configurar PPPoE Always-On")
         time.sleep(2)
 
         # 7. Habilitar NAT
-<<<<<<< HEAD
-        log_interaction("Habilitando NAT")
-=======
         logger.info("Habilitando NAT")
->>>>>>> 3839ca85
         child.sendline(f"onu {serial} iphost 1 pppoe nat enable")
         if child.expect(["#", "ERROR"], timeout=30) != 0:
             raise Exception("Falha ao habilitar NAT")
         time.sleep(2)
 
         # 8. Aplicar perfil de fluxo
-<<<<<<< HEAD
-        log_interaction(f"Aplicando perfil de fluxo: {profile}")
-=======
         logger.info(f"Aplicando perfil de fluxo: {profile}")
->>>>>>> 3839ca85
         child.sendline(f"onu {serial} flow-profile {profile}")
         if child.expect(["#", "ERROR"], timeout=30) != 0:
             raise Exception("Falha ao aplicar perfil de fluxo")
         time.sleep(2)
 
         # 9. Credenciais PPPoE (com log seguro)
-<<<<<<< HEAD
-        log_interaction("Configurando credenciais PPPoE (usuário oculto)")
-=======
         logger.info("Configurando credenciais PPPoE (usuário oculto)")
->>>>>>> 3839ca85
         child.sendline(f"onu {serial} iphost 1 pppoe username {login_pppoe} password {senha_pppoe}")
         if child.expect(["#", "ERROR"], timeout=30) != 0:
             raise Exception("Falha ao configurar credenciais PPPoE")
         time.sleep(2)
 
         # 10. Desabilitar FEC upstream
-<<<<<<< HEAD
-        log_interaction("Desabilitando FEC upstream")
-=======
         logger.info("Desabilitando FEC upstream")
->>>>>>> 3839ca85
         child.sendline(f"onu {serial} upstream-fec disabled")
         if child.expect(["#", "ERROR"], timeout=30) != 0:
             raise Exception("Falha ao desabilitar FEC")
         time.sleep(2)
 
         # 11. Tradução de VLAN
-<<<<<<< HEAD
-        log_interaction(f"Configurando tradução de VLAN: _{vlan}")
-=======
         logger.info(f"Configurando tradução de VLAN: _{vlan}")
->>>>>>> 3839ca85
         child.sendline(f"onu {serial} vlan-translation-profile _{vlan} iphost 1")
         if child.expect(["#", "ERROR"], timeout=30) != 0:
             raise Exception("Falha ao configurar tradução de VLAN")
         time.sleep(2)
 
         # 12. Sair da configuração
-<<<<<<< HEAD
-        log_interaction("Saindo das configurações")
-=======
         logger.info("Saindo das configurações")
->>>>>>> 3839ca85
         child.sendline("exit")
         if child.expect(["#", "ERROR"], timeout=30) != 0:
             raise Exception("Falha ao sair da interface")
@@ -850,155 +554,96 @@
         time.sleep(2)
 
         # 13. Salvar configuração
-<<<<<<< HEAD
-        log_interaction("Salvando configuração no OLT")
-=======
         logger.info("Salvando configuração no OLT")
->>>>>>> 3839ca85
         child.sendline("copy r s")
         if child.expect(["Configuration saved.", "ERROR"], timeout=60) != 0:
             raise Exception("Falha ao salvar configuração")
         time.sleep(10)
 
-<<<<<<< HEAD
-        log_interaction(f"Config3 aplicada com sucesso para ONU {serial}")
-=======
         logger.info(f"Config3 aplicada com sucesso para ONU {serial}")
->>>>>>> 3839ca85
         return True
 
     except Exception as e:
         error_msg = f"Falha na autenticação Config3 da ONU {serial}: {str(e)}"
-<<<<<<< HEAD
-        log_interaction(error_msg, level="ERROR")
-=======
         logger.error(error_msg)
->>>>>>> 3839ca85
         return False
 
 def auth_router_Fiberlink501Rev2(child, serial, pon, nome, profile, login_pppoe, senha_pppoe):
     try:
-<<<<<<< HEAD
-        log_interaction(f"Iniciando autenticação Fiberlink501Rev2 para ONU {serial} - PON: {pon}, Nome: {nome}")
-
-        # 1. Modo de configuração
-        log_interaction("Entrando no modo de configuração")
-=======
         logger.info(f"Iniciando autenticação Fiberlink501Rev2 para ONU {serial} - PON: {pon}, Nome: {nome}")
 
         # 1. Modo de configuração
         logger.info("Entrando no modo de configuração")
->>>>>>> 3839ca85
         child.sendline("configure terminal")
         if child.expect(["#", "ERROR"], timeout=30) != 0:
             raise Exception("Falha ao entrar em modo de configuração")
         time.sleep(2)
 
         # 2. Acessar interface GPON
-<<<<<<< HEAD
-        log_interaction(f"Acessando interface gpon1/{pon}")
-=======
         logger.info(f"Acessando interface gpon1/{pon}")
->>>>>>> 3839ca85
         child.sendline(f"interface gpon1/{pon}")
         if child.expect(["#", "ERROR"], timeout=30) != 0:
             raise Exception(f"Falha ao acessar interface GPON {pon}")
         time.sleep(2)
 
         # 3. Configurar alias
-<<<<<<< HEAD
-        log_interaction(f"Configurando alias: {nome}")
-=======
         logger.info(f"Configurando alias: {nome}")
->>>>>>> 3839ca85
         child.sendline(f"onu {serial} alias {nome}")
         if child.expect(["#", "ERROR"], timeout=30) != 0:
             raise Exception("Falha ao configurar alias")
         time.sleep(2)
 
         # 4. Perfil Ethernet automático
-<<<<<<< HEAD
-        log_interaction("Configurando perfil Ethernet (portas 1-2)")
-=======
         logger.info("Configurando perfil Ethernet (portas 1-2)")
->>>>>>> 3839ca85
         child.sendline(f"onu {serial} ethernet-profile auto-on uni-port 1-2")
         if child.expect(["#", "ERROR"], timeout=30) != 0:
             raise Exception("Falha ao configurar perfil Ethernet")
         time.sleep(2)
 
         # 5. Aplicar perfil de fluxo
-<<<<<<< HEAD
-        log_interaction(f"Aplicando perfil de fluxo: {profile}")
-=======
         logger.info(f"Aplicando perfil de fluxo: {profile}")
->>>>>>> 3839ca85
         child.sendline(f"onu {serial} flow-profile {profile}")
         if child.expect(["#", "ERROR"], timeout=30) != 0:
             raise Exception("Falha ao aplicar perfil de fluxo")
         time.sleep(2)
 
         # 6. Configuração PPPoE automática
-<<<<<<< HEAD
-        log_interaction("Configurando autenticação PPPoE automática")
-=======
         logger.info("Configurando autenticação PPPoE automática")
->>>>>>> 3839ca85
         child.sendline(f"onu {serial} iphost 1 pppoe auth auto")
         if child.expect(["#", "ERROR"], timeout=30) != 0:
             raise Exception("Falha ao configurar PPPoE auto")
         time.sleep(2)
 
         # 7. PPPoE Always-On com timer
-<<<<<<< HEAD
-        log_interaction("Configurando PPPoE Always-On (timer 1200s)")
-=======
         logger.info("Configurando PPPoE Always-On (timer 1200s)")
->>>>>>> 3839ca85
         child.sendline(f"onu {serial} iphost 1 pppoe contrigger alwayson idletimer 1200")
         if child.expect(["#", "ERROR"], timeout=30) != 0:
             raise Exception("Falha ao configurar PPPoE Always-On")
         time.sleep(2)
 
         # 8. Habilitar NAT
-<<<<<<< HEAD
-        log_interaction("Habilitando NAT")
-=======
         logger.info("Habilitando NAT")
->>>>>>> 3839ca85
         child.sendline(f"onu {serial} iphost 1 pppoe nat enable")
         if child.expect(["#", "ERROR"], timeout=30) != 0:
             raise Exception("Falha ao habilitar NAT")
         time.sleep(2)
 
         # 9. Credenciais PPPoE (com log seguro)
-<<<<<<< HEAD
-        log_interaction("Configurando credenciais PPPoE (usuário oculto)")
-=======
         logger.info("Configurando credenciais PPPoE (usuário oculto)")
->>>>>>> 3839ca85
         child.sendline(f"onu {serial} iphost 1 pppoe username {login_pppoe} password {senha_pppoe}")
         if child.expect(["#", "ERROR"], timeout=30) != 0:
             raise Exception("Falha ao configurar credenciais PPPoE")
         time.sleep(2)
 
         # 10. Desabilitar FEC upstream
-<<<<<<< HEAD
-        log_interaction("Desabilitando FEC upstream")
-=======
         logger.info("Desabilitando FEC upstream")
->>>>>>> 3839ca85
         child.sendline(f"onu {serial} upstream-fec disabled")
         if child.expect(["#", "ERROR"], timeout=30) != 0:
             raise Exception("Falha ao desabilitar FEC")
         time.sleep(2)
 
         # 11. Sair da configuração
-<<<<<<< HEAD
-        log_interaction("Saindo das configurações")
-=======
         logger.info("Saindo das configurações")
->>>>>>> 3839ca85
         child.sendline("exit")
         if child.expect(["#", "ERROR"], timeout=30) != 0:
             raise Exception("Falha ao sair da interface")
@@ -1010,37 +655,17 @@
         time.sleep(2)
 
         # 12. Salvar configuração
-<<<<<<< HEAD
-        log_interaction("Salvando configuração no OLT")
-=======
         logger.info("Salvando configuração no OLT")
->>>>>>> 3839ca85
         child.sendline("copy r s")
         if child.expect(["Configuration saved.", "ERROR"], timeout=60) != 0:
             raise Exception("Falha ao salvar configuração")
         time.sleep(10)
 
-<<<<<<< HEAD
-        log_interaction(f"Fiberlink501Rev2 aplicado com sucesso para ONU {serial}")
-=======
         logger.info(f"Fiberlink501Rev2 aplicado com sucesso para ONU {serial}")
->>>>>>> 3839ca85
         return True
 
     except Exception as e:
         error_msg = f"Falha na autenticação Fiberlink501Rev2 da ONU {serial}: {str(e)}"
-<<<<<<< HEAD
-        log_interaction(error_msg, level="ERROR")
-        return False
-
-
-def auth_router_Fiberlink611(child, serial, pon, nome, vlan, profile, login_pppoe, senha_pppoe):
-    try:
-        log_interaction(f"Iniciando autenticação Fiberlink611 para ONU {serial} - PON: {pon}, VLAN: {vlan}")
-
-        # 1. Entrar no modo de configuração
-        log_interaction("Entrando no modo de configuração")
-=======
         logger.error(error_msg)
         return False
 
@@ -1050,106 +675,69 @@
 
         # 1. Entrar no modo de configuração
         logger.info("Entrando no modo de configuração")
->>>>>>> 3839ca85
         child.sendline("configure terminal")
         if child.expect(["#", "ERROR"], timeout=30) != 0:
             raise Exception("Falha ao entrar em modo de configuração")
         time.sleep(2)
 
         # 2. Acessar interface GPON
-<<<<<<< HEAD
-        log_interaction(f"Acessando interface gpon1/{pon}")
-=======
         logger.info(f"Acessando interface gpon1/{pon}")
->>>>>>> 3839ca85
         child.sendline(f"interface gpon1/{pon}")
         if child.expect(["#", "ERROR"], timeout=30) != 0:
             raise Exception(f"Falha ao acessar interface GPON {pon}")
         time.sleep(2)
 
         # 3. Configurar alias
-<<<<<<< HEAD
-        log_interaction(f"Configurando alias: {nome}")
-=======
         logger.info(f"Configurando alias: {nome}")
->>>>>>> 3839ca85
         child.sendline(f"onu {serial} alias {nome}")
         if child.expect(["#", "ERROR"], timeout=30) != 0:
             raise Exception("Falha ao configurar alias")
         time.sleep(2)
 
         # 4. Configurar autenticação PPPoE automática
-<<<<<<< HEAD
-        log_interaction("Configurando autenticação PPPoE automática")
-=======
         logger.info("Configurando autenticação PPPoE automática")
->>>>>>> 3839ca85
         child.sendline(f"onu {serial} iphost 1 pppoe auth auto")
         if child.expect(["#", "ERROR"], timeout=30) != 0:
             raise Exception("Falha ao configurar PPPoE automático")
         time.sleep(2)
 
         # 5. Configurar PPPoE Always-On
-<<<<<<< HEAD
-        log_interaction("Configurando PPPoE Always-On (timer 0)")
-=======
         logger.info("Configurando PPPoE Always-On (timer 0)")
->>>>>>> 3839ca85
         child.sendline(f"onu {serial} iphost 1 pppoe contrigger alwayson idletimer 0")
         if child.expect(["#", "ERROR"], timeout=30) != 0:
             raise Exception("Falha ao configurar PPPoE Always-On")
         time.sleep(2)
 
         # 6. Habilitar NAT
-<<<<<<< HEAD
-        log_interaction("Habilitando NAT")
-=======
         logger.info("Habilitando NAT")
->>>>>>> 3839ca85
         child.sendline(f"onu {serial} iphost 1 pppoe nat enable")
         if child.expect(["#", "ERROR"], timeout=30) != 0:
             raise Exception("Falha ao habilitar NAT")
         time.sleep(2)
 
         # 7. Aplicar perfil de fluxo
-<<<<<<< HEAD
-        log_interaction(f"Aplicando perfil de fluxo: {profile}")
-=======
         logger.info(f"Aplicando perfil de fluxo: {profile}")
->>>>>>> 3839ca85
         child.sendline(f"onu {serial} flow-profile {profile}")
         if child.expect(["#", "ERROR"], timeout=30) != 0:
             raise Exception("Falha ao aplicar perfil de fluxo")
         time.sleep(2)
 
         # 8. Configurar credenciais PPPoE (com log seguro)
-<<<<<<< HEAD
-        log_interaction("Configurando credenciais PPPoE (usuário oculto)")
-=======
         logger.info("Configurando credenciais PPPoE (usuário oculto)")
->>>>>>> 3839ca85
         child.sendline(f"onu {serial} iphost 1 pppoe username {login_pppoe} password {senha_pppoe}")
         if child.expect(["#", "ERROR"], timeout=30) != 0:
             raise Exception("Falha ao configurar credenciais PPPoE")
         time.sleep(2)
 
         # 9. Configurar tradução de VLAN
-<<<<<<< HEAD
-        log_interaction(f"Configurando tradução de VLAN: _{vlan}")
-=======
         logger.info(f"Configurando tradução de VLAN: _{vlan}")
->>>>>>> 3839ca85
         child.sendline(f"onu {serial} vlan-translation-profile _{vlan} iphost 1")
         if child.expect(["#", "ERROR"], timeout=30) != 0:
             raise Exception("Falha ao configurar tradução de VLAN")
         time.sleep(2)
 
         # 10. Sair da configuração
-<<<<<<< HEAD
-        log_interaction("Saindo das configurações")
-=======
         logger.info("Saindo das configurações")
->>>>>>> 3839ca85
         child.sendline("exit")
         if child.expect(["#", "ERROR"], timeout=30) != 0:
             raise Exception("Falha ao sair da interface")
@@ -1161,102 +749,59 @@
         time.sleep(2)
 
         # 11. Salvar configuração
-<<<<<<< HEAD
-        log_interaction("Salvando configuração no OLT")
-=======
         logger.info("Salvando configuração no OLT")
->>>>>>> 3839ca85
         child.sendline("copy r s")
         if child.expect(["Configuration saved.", "ERROR"], timeout=60) != 0:
             raise Exception("Falha ao salvar configuração")
         time.sleep(10)
 
-<<<<<<< HEAD
-        log_interaction(f"Fiberlink611 aplicado com sucesso para ONU {serial}")
-=======
         logger.info(f"Fiberlink611 aplicado com sucesso para ONU {serial}")
->>>>>>> 3839ca85
         return True
 
     except Exception as e:
         error_msg = f"Falha na autenticação Fiberlink611 da ONU {serial}: {str(e)}"
-<<<<<<< HEAD
-        log_interaction(error_msg, level="ERROR")
-=======
         logger.error(error_msg)
->>>>>>> 3839ca85
         return False
 
 def unauthorized(child, pon, serial):
     try:
-<<<<<<< HEAD
-        log_interaction(f"Iniciando desautorização da ONU {serial} na PON {pon}")
-=======
         logger.info(f"Iniciando desautorização da ONU {serial} na PON {pon}")
->>>>>>> 3839ca85
         
         # Entrar no modo de configuração
         child.sendline("configure terminal")
         if child.expect(["#", "ERROR"], timeout=30) != 0:
             raise Exception("Falha ao entrar em modo de configuração")
         
-<<<<<<< HEAD
-        log_interaction(f"Acessando interface gpon1/{pon}")
-        child.sendline(f"interface gpon1/{pon}")
-        log_interaction(f"interface gpon1/{pon}")
-=======
         logger.info(f"Acessando interface gpon1/{pon}")
         child.sendline(f"interface gpon1/{pon}")
->>>>>>> 3839ca85
         if child.expect(["#", "ERROR"], timeout=30) != 0:
             raise Exception(f"Falha ao acessar interface gpon1/{pon}")
         
         # Desautorizar ONU
-<<<<<<< HEAD
-        log_interaction(f"Desautorizando ONU {serial}")
-=======
         logger.info(f"Desautorizando ONU {serial}")
->>>>>>> 3839ca85
         child.sendline(f"no onu {serial}")
         time.sleep(10)
         if child.expect(["#", "ERROR"], timeout=30) != 0:
             raise Exception(f"Falha ao desautorizar ONU {serial}")
         
         # Salvar configuração
-<<<<<<< HEAD
-        log_interaction("Salvando configuração no OLT")
-=======
         logger.info("Salvando configuração no OLT")
->>>>>>> 3839ca85
         child.sendline("do copy r s")
         time.sleep(10)
         if child.expect(["Configuration saved.", "ERROR"], timeout=60) != 0:
             raise Exception("Falha ao salvar configuração")
         
-<<<<<<< HEAD
-        log_interaction(f"ONU {serial} desautorizada com sucesso na PON gpon1/{pon}")
-=======
         logger.info(f"ONU {serial} desautorizada com sucesso na PON gpon1/{pon}")
->>>>>>> 3839ca85
         return True
         
     except Exception as e:
         error_msg = f"Erro ao desautorizar ONU {serial}: {str(e)}"
-<<<<<<< HEAD
-        log_interaction(error_msg, level="ERROR")
-        return False
-    
-def reboot(child, pon, serial):
-    try:
-        log_interaction(f"Iniciando reboot da ONU {serial} na PON {pon}")
-=======
         logger.error(error_msg)
         return False
 
 def reboot(child, pon, serial):
     try:
         logger.info(f"Iniciando reboot da ONU {serial} na PON {pon}")
->>>>>>> 3839ca85
         
         # Entrar no modo de configuração
         child.sendline("configure terminal")
@@ -1283,19 +828,11 @@
         if child.expect(["#", "ERROR"], timeout=30) != 0:
             raise Exception("Falha ao sair do modo de configuração")
 
-<<<<<<< HEAD
-        log_interaction(f"Reboot da ONU {serial} concluído com sucesso")
-=======
         logger.info(f"Reboot da ONU {serial} concluído com sucesso")
->>>>>>> 3839ca85
         return True
         
     except Exception as e:
         error_msg = f"Erro ao reiniciar ONU {serial}: {str(e)}"
-<<<<<<< HEAD
-        log_interaction(error_msg, level="ERROR")
-        return False
-=======
         logger.error(error_msg)
         return False
 
@@ -1360,5 +897,4 @@
 
     except Exception as e:
         logger.error("Erro ao executar list_onu: %s", str(e))
-        return []
->>>>>>> 3839ca85
+        return []