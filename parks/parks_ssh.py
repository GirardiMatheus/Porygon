import logging
from dotenv import load_dotenv
import pexpect
import os
import time

def setup_logging():
    """Configura o sistema de logging com rotação de arquivos"""
    logging.basicConfig(
        filename=f"OLT_LOG.log",
        level=logging.INFO,
        format="%(asctime)s - %(levelname)s - %(message)s",
        datefmt="%Y-%m-%d %H:%M:%S"
    )
    logging.info("="*50)
    logging.info("Iniciando nova sessão de conexão OLT")
    logging.info("="*50)

def log_interaction(action, details="", level="info"):
    """Função padronizada para registro de logs"""
    message = f"{action.upper()} | {details}"
    if level.lower() == "debug":
        logging.debug(message)
    elif level.lower() == "warning":
        logging.warning(message)
    elif level.lower() == "error":
        logging.error(message)
    else:
        logging.info(message)



# Carrega variáveis do arquivo .env
load_dotenv()
setup_logging()

ssh_userp = os.getenv('SSH_USER_PARKS')
ssh_passwdp = os.getenv('SSH_PASSWORD_PARKS')

def login_ssh(host=None):
    log_interaction(host)
    try:
        child = pexpect.spawn(f"ssh {ssh_userp}@{host}", encoding='utf-8', timeout=30)
        index = child.expect(["password:", "Are you sure you want to continue connecting", pexpect.TIMEOUT], timeout=10)
        if index == 1:
            child.sendline("yes")
            child.expect("password:")
        child.sendline(ssh_passwdp)
        login_success = child.expect([r"#", pexpect.TIMEOUT, pexpect.EOF], timeout=10)

        if login_success == 0:
            log_interaction("Conexão estabelecida", f"Conectado à OLT {host}")
            print(f"✅ Conectado com sucesso à OLT {host}")

        else:
            log_interaction("Erro SSH", "Não foi possível autenticar na OLT", "error")
            print("❌ Falha na autenticação")
    
        return child
    
    except pexpect.EOF:
        log_interaction("Erro SSH", "Conexão fechada inesperadamente", "error")
        print("❌ Erro: Conexão foi fechada antes do login.")
        
    except pexpect.exceptions.ExceptionPexpect as e:
        error_msg = f"Falha na conexão SSH: {str(e)}"
        log_interaction("Erro SSH", error_msg, "error")
        print(error_msg)
        return None
        
    except Exception as e:
        error_msg = f"Erro inesperado: {str(e)}"
        log_interaction("Erro geral", error_msg, "error")
        print(error_msg)
<<<<<<< HEAD
=======
        return None

>>>>>>> e3da9754

def list_unauthorized(child):
    try:
        # Envia o comando e captura a saída
        child.sendline('show gpon blacklist')
<<<<<<< HEAD
        child.expect('#')
        output = child.before.strip()
=======
        child.expect('#')  # Captura até o prompt
        output = child.before.strip()  # Remove espaços extras
>>>>>>> e3da9754

        # Dicionário para armazenar os dados
        onu_dict = {}
        
        for line in output.splitlines():
            line = line.strip()
            
            if not line.startswith(('0 |', '1 |', '2 |', '3 |', '4 |', '5 |', '6 |', '7 |', '8 |', '9 |')):
                continue
            
            parts = [part.strip() for part in line.split('|')]
            
            if len(parts) < 3:
                continue
            
            slot, port, serial = parts[0], parts[1], parts[2]
            
            if (not slot.isdigit() or int(slot) > 64 or
                not port.isdigit() or int(port) > 128 or
                not serial or len(serial) < 6 or ' ' in serial):
                continue
            
            # Adiciona ao dicionário: serial como chave, slot e port como valores
            onu_dict[serial] = {
                'slot': slot,
                'pon': port
            }

        return onu_dict if onu_dict else None

    except Exception as e:
        logging.error(f"Erro ao listar ONUs não autorizadas: {e}")
        return None


def consult_information(child, serial, max_attempts=20, delay_between_attempts=5):
    try:
        serial = serial.strip().lower()
        log_interaction(f"Iniciando consulta para ONU {serial}")

        # Validação do serial
        if len(serial) != 12:
            log_interaction(f"Serial inválido: deve ter 12 caracteres (recebido: {serial})", level="ERROR")
            return None

        data_template = {
            "serial": serial,
            "alias": None,
            "model": None,
            "power_level": None,
            "distance_km": None,
            "pon": None,
            "status": None
        }

        comando = f"show gpon onu {serial} summary"
        attempt = 1
        output = None

        while attempt <= max_attempts:
            try:
                log_interaction(f"Tentativa {attempt}/{max_attempts} - Enviando comando: {comando}")
                
                child.sendline(comando)
                time.sleep(15)
                
                # Padrões para verificação
                patterns = ["#", "% Unknown command", pexpect.TIMEOUT, pexpect.EOF]
                result = child.expect(patterns, timeout=20)
                
                # Tratamento específico para comando desconhecido
                if result == 1: 
                    log_interaction("Comando não reconhecido pela OLT", level="ERROR")
                    print("\nErro: ONU/ONT não encontrada na OLT selecionada (comando inválido)")
                    return None
                
                elif result != 0: 
                    raise Exception("Timeout ou fim de conexão")
                
                output = child.before.strip()
                log_interaction(f"Resposta bruta recebida: {output[:200]}...")

                # Verificações de resposta
                if "not found" in output.lower():
                    log_interaction(f"ONU {serial} não encontrada na OLT", level="WARNING")
                    print("\nAviso: ONU/ONT não encontrada na OLT")
                    return None
                
                if "Serial" in output and "Interface" in output:
                    break

                raise Exception("Resposta incompleta ou inválida")

            except Exception as e:
                log_interaction(f"Falha na tentativa {attempt}: {str(e)}", level="WARNING")
                attempt += 1
                if attempt <= max_attempts:
                    time.sleep(delay_between_attempts)
                continue

        if attempt > max_attempts:
            log_interaction(f"Falha após {max_attempts} tentativas", level="ERROR")
            print("\nErro: Limite de tentativas excedido")
            return None

        # Processamento dos dados
        for line in output.splitlines():
            line = line.strip()
            
            if line.startswith("Alias"):
                data_template["alias"] = line.split(":")[1].strip()
            
            elif line.startswith("Interface"):
                data_template["pon"] = line.split(":")[1].strip()

            elif line.startswith("Model"):
                data_template["model"] = line.split(":")[1].strip()
            
            elif line.startswith("Power Level"):
                power_str = line.split(":")[1].strip()
                data_template["power_level"] = power_str.split()[0].strip()
            
            elif line.startswith("Distance"):
                distance_str = line.split(":")[1].strip()
                data_template["distance_km"] = round(int(distance_str.split()[0]) / 1000, 2)
            
            elif line.startswith("Status"):
                status_str = line.split(":")[1].strip()
                data_template["status"] = status_str.split()[0].strip()

        log_interaction(f"Consulta concluída para ONU {serial}")
        return data_template

    except Exception as e:
        log_interaction(f"Erro crítico: {str(e)}", level="ERROR")
        print(f"\nErro crítico: {str(e)}")
        return None


def add_onu_to_pon(child, serial, pon):
    try:
        # Log de interação
        logging.info(f"Iniciando adição da ONU {serial} na PON {pon}")
        
        # Comandos de configuração
        child.sendline("configure terminal")
        child.expect("#")
        time.sleep(5)
        child.sendline(f"interface gpon1/{pon}")
        child.expect("#")
        time.sleep(5)
        child.sendline(f"onu add serial-number {serial}")
        child.expect("#")
        time.sleep(10)
        log_interaction(f"onu add serial-number {serial}")
        child.sendline("exit")
        child.expect("#")
        child.sendline("exit")
        child.expect("#")
        time.sleep(10) 
        
        # Verifica se foi bem-sucedido
        if child.before.find("% Serial already exists.") != -1:
            logging.error(f"ONU {serial} já se encontra na PON {pon}")
            return False
        else:
            logging.info(f"ONU {serial} adicionada com sucesso na PON {pon}")
            return True
            
    except Exception as e:
        logging.error(f"Erro durante adição da ONU: {str(e)}")
        return False

def auth_bridge(child, serial, pon, nome, profile, vlan):
    try:
        log_interaction(f"Iniciando autorização bridge para ONU {serial} na PON {pon} - Nome: {nome}, Profile: {profile}, VLAN: {vlan}")
        
        # Entrar no modo de configuração
        child.sendline("configure terminal")
        if child.expect(["#", "ERROR"], timeout=30) != 0:
            raise Exception("Falha ao entrar em modo de configuração")
        log_interaction("Modo de configuração acessado com sucesso")
        
        # Acessar interface GPON
        log_interaction(f"Acessando interface gpon1/{pon}")
        child.sendline(f"interface gpon1/{pon}")
        if child.expect(["#", "ERROR"], timeout=30) != 0:
            raise Exception(f"Falha ao acessar interface gpon1/{pon}")
        log_interaction(f"Interface gpon1/{pon} acessada com sucesso")
        
        # Configurar alias
        log_interaction(f"Configurando alias '{nome}' para ONU {serial}")
        child.sendline(f"onu {serial} alias {nome}")
        if child.expect(["#", "ERROR"], timeout=30) != 0:
            raise Exception(f"Falha ao configurar alias para ONU {serial}")
        log_interaction("Alias configurado com sucesso")
        
        # Configurar profile
        log_interaction(f"Configurando profile {profile} para ONU {serial}")
        child.sendline(f"onu {serial} flow {profile}")
        if child.expect(["#", "ERROR"], timeout=30) != 0:
            raise Exception(f"Falha ao configurar profile {profile} para ONU {serial}")
        log_interaction("Profile configurado com sucesso")
        
        # Configurar VLAN
        log_interaction(f"Configurando VLAN {vlan} para ONU {serial}")
        child.sendline(f"onu {serial} vlan _{vlan} uni-port 1")
        if child.expect(["#", "ERROR"], timeout=30) != 0:
            raise Exception(f"Falha ao configurar VLAN {vlan} para ONU {serial}")
        log_interaction("VLAN configurada com sucesso")
        
        # Sair das configurações
        child.sendline("exit")
        child.expect("#")
        child.sendline("exit")
        child.expect("#")
        
        # Salvar configuração
        log_interaction("Salvando configuração no OLT")
        child.sendline("copy r s")
        time.sleep(10)
        if child.expect(["Configuration saved.", "ERROR"], timeout=60) != 0:
            raise Exception("Falha ao salvar configuração")
        log_interaction("Configuração salva com sucesso")
        
        log_interaction(f"ONU {serial} autorizada em modo bridge com sucesso - PON: {pon}, Nome: {nome}, Profile: {profile}, VLAN: {vlan}")
        return True
        
    except Exception as e:
        error_msg = f"Erro ao autorizar ONU {serial}: {str(e)}"
        log_interaction(error_msg, level="ERROR")
        return False

def auth_router_default(child, serial, nome, vlan, pon, profile, login_pppoe, senha_pppoe):
    if not vlan.isdigit():
        raise ValueError(f"VLAN inválida: {vlan}. Deve ser numérica")
    try:
        log_interaction(f"Iniciando autenticação no modo roteador para ONU {serial} na PON {pon} - Apelido: {nome}, Perfil: {profile}")
        
        # Entrar no modo de configuração
        log_interaction("Entrando no modo de configuração")
        child.sendline("configure terminal")
        if child.expect(["#", "ERROR"], timeout=30) != 0:
            raise Exception("Falha ao entrar no modo de configuração")
        
        # Acessar interface GPON
        log_interaction(f"Acessando interface gpon1/{pon}")
        child.sendline(f"interface gpon1/{pon}")
        if child.expect(["#", "ERROR"], timeout=30) != 0:
            raise Exception(f"Falha ao acessar interface gpon1/{pon}")
        
        # Definir apelido da ONU
        log_interaction(f"Definindo apelido '{nome}' para ONU {serial}")
        child.sendline(f"onu {serial} alias {nome}")
        if child.expect(["#", "ERROR"], timeout=30) != 0:
            raise Exception(f"Falha ao definir apelido para ONU {serial}")
        
        # Configurar autenticação PPPoE automática
        log_interaction("Configurando autenticação automática PPPoE")
        child.sendline(f"onu {serial} iphost 1 pppoe auth auto")
        if child.expect(["#", "ERROR"], timeout=30) != 0:
            raise Exception("Falha ao configurar autenticação PPPoE")
        
        # Configurar PPPoE always-on
        log_interaction("Configurando PPPoE always-on")
        child.sendline(f"onu {serial} iphost 1 pppoe contrigger alwayson idletimer 0")
        if child.expect(["#", "ERROR"], timeout=30) != 0:
            raise Exception("Falha ao configurar PPPoE always-on")
        
        # Habilitar NAT
        log_interaction("Habilitando NAT")
        child.sendline(f"onu {serial} iphost 1 pppoe nat enable")
        if child.expect(["#", "ERROR"], timeout=30) != 0:
            raise Exception("Falha ao habilitar NAT")
        
        # Aplicar perfil de serviço
        log_interaction(f"Aplicando perfil de serviço {profile}")
        child.sendline(f"onu {serial} flow-profile {profile}")
        if child.expect(["#", "ERROR"], timeout=30) != 0:
            raise Exception(f"Falha ao aplicar perfil {profile}")
        
        # Definir credenciais PPPoE
        log_interaction("Configurando credenciais PPPoE (usuário oculto)")
        child.sendline(f"onu {serial} iphost 1 pppoe username {login_pppoe} password {senha_pppoe}")
        if child.expect(["#", "ERROR"], timeout=30) != 0:
            raise Exception("Falha ao configurar credenciais PPPoE")
        
        # Desabilitar FEC upstream
        log_interaction("Desabilitando FEC upstream")
        child.sendline(f"onu {serial} upstream-fec disabled")
        if child.expect(["#", "ERROR"], timeout=30) != 0:
            raise Exception("Falha ao desabilitar FEC upstream")
        
        # Tradução de VLAN
        log_interaction(f"Configurando tradução de VLAN: _{vlan}")
        child.sendline(f"onu {serial} vlan-translation-profile _{vlan} iphost 1")
        if child.expect(["#", "ERROR"], timeout=30) != 0:
            raise Exception("Falha ao configurar tradução de VLAN")
        time.sleep(2)
        
        # Sair da configuração
        log_interaction("Saindo do modo de configuração")
        child.sendline("exit")
        child.expect("#")
        child.sendline("exit")
        child.expect("#")
        
        # Salvar configuração
        log_interaction("Salvando configuração")
        child.sendline("copy r s")
        time.sleep(10)
        if child.expect(["Configuration saved.", "ERROR"], timeout=60) != 0:
            raise Exception("Falha ao salvar configuração")
        
        log_interaction(f"ONU {serial} autorizada no modo roteador com sucesso")
        return True
        
    except Exception as e:
        error_msg = f"Falha ao autorizar ONU {serial}: {str(e)}"
        log_interaction(error_msg, level="ERROR")
        return False
        
    
def auth_router_121AC(child, serial, pon, nome, profile, vlan):
    try:
        log_interaction(f"Iniciando autenticação 121AC para ONU {serial} na PON {pon} - Nome: {nome}, Perfil: {profile}, VLAN: {vlan}")

        # 1. Entrar no modo de configuração
        log_interaction("Entrando no modo de configuração")
        child.sendline("configure terminal")
        if child.expect(["#", "ERROR"], timeout=30) != 0:
            raise Exception("Falha ao entrar em modo de configuração")
        time.sleep(5)

        # 2. Acessar interface GPON
        log_interaction(f"Acessando interface gpon1/{pon}")
        child.sendline(f"interface gpon1/{pon}")
        if child.expect(["#", "ERROR"], timeout=30) != 0:
            raise Exception(f"Falha ao acessar interface gpon1/{pon}")
        time.sleep(5)

        # 3. Configurar alias
        log_interaction(f"Configurando alias '{nome}'")
        child.sendline(f"onu {serial} alias {nome}")
        if child.expect(["#", "ERROR"], timeout=30) != 0:
            raise Exception("Falha ao configurar alias")
        time.sleep(5)

        # 4. Configurar perfil ethernet
        log_interaction("Configurando perfil ethernet automático (portas 1-2)")
        child.sendline(f"onu {serial} ethernet-profile auto-on uni-port 1-2")
        if child.expect(["#", "ERROR"], timeout=30) != 0:
            raise Exception("Falha ao configurar perfil ethernet")
        time.sleep(5)

        # 5. Aplicar perfil de fluxo
        log_interaction(f"Aplicando perfil de fluxo {profile}")
        child.sendline(f"onu {serial} flow-profile {profile}")
        if child.expect(["#", "ERROR"], timeout=30) != 0:
            raise Exception("Falha ao aplicar perfil de fluxo")
        time.sleep(5)

        # 6. Desabilitar FEC upstream
        log_interaction("Desabilitando FEC upstream")
        child.sendline(f"onu {serial} upstream-fec disabled")
        if child.expect(["#", "ERROR"], timeout=30) != 0:
            raise Exception("Falha ao desabilitar FEC upstream")
        time.sleep(5)

        # 7. Configurar tradução de VLAN
        log_interaction(f"Configurando tradução de VLAN _{vlan} para iphost 1")
        child.sendline(f"onu {serial} vlan-translation-profile _{vlan} iphost 1")
        if child.expect(["#", "ERROR"], timeout=30) != 0:
            raise Exception("Falha ao configurar tradução de VLAN")
        time.sleep(5)

        # 8. Sair da configuração
        log_interaction("Saindo das configurações")
        child.sendline("exit")
        if child.expect(["#", "ERROR"], timeout=30) != 0:
            raise Exception("Falha ao sair da interface")
        time.sleep(5)

        child.sendline("exit")
        if child.expect(["#", "ERROR"], timeout=30) != 0:
            raise Exception("Falha ao sair do modo de configuração")
        time.sleep(5)

        # 9. Salvar configuração
        log_interaction("Salvando configuração no OLT")
        child.sendline("copy r s")
        if child.expect(["Configuration saved.", "ERROR"], timeout=60) != 0:
            raise Exception("Falha ao salvar configuração")
        time.sleep(10)

        log_interaction(f"ONU {serial} autorizada com sucesso no perfil 121AC")
        return True

    except Exception as e:
        error_msg = f"Falha na autenticação 121AC da ONU {serial}: {str(e)}"
        log_interaction(error_msg, level="ERROR")
        return False

def auth_router_config2(child, serial, pon, nome, vlan, profile, login_pppoe, senha_pppoe):
    try:
        log_interaction(f"Iniciando autenticação Config2 para ONU {serial} - PON: {pon}, Nome: {nome}, VLAN: {vlan}")

        # 1. Modo de configuração
        log_interaction("Entrando no modo de configuração")
        child.sendline("configure terminal")
        if child.expect(["#", "ERROR"], timeout=30) != 0:
            raise Exception("Falha ao entrar em modo de configuração")
        time.sleep(2)

        # 2. Acessar interface GPON
        log_interaction(f"Acessando interface gpon1/{pon}")
        child.sendline(f"interface gpon1/{pon}")
        if child.expect(["#", "ERROR"], timeout=30) != 0:
            raise Exception(f"Falha ao acessar interface GPON {pon}")
        time.sleep(2)

        # 3. Configurar alias
        log_interaction(f"Configurando alias: {nome}")
        child.sendline(f"onu {serial} alias {nome}")
        if child.expect(["#", "ERROR"], timeout=30) != 0:
            raise Exception("Falha ao configurar alias")
        time.sleep(2)

        # 4. Perfil Ethernet automático
        log_interaction("Configurando perfil Ethernet (portas 1-4)")
        child.sendline(f"onu {serial} ethernet-profile auto-on uni-port 1-4")
        if child.expect(["#", "ERROR"], timeout=30) != 0:
            raise Exception("Falha ao configurar perfil Ethernet")
        time.sleep(2)

        # 5. Configuração PPPoE
        log_interaction("Configurando autenticação PPPoE automática")
        child.sendline(f"onu {serial} iphost 1 pppoe auth auto")
        if child.expect(["#", "ERROR"], timeout=30) != 0:
            raise Exception("Falha ao configurar PPPoE auto")
        time.sleep(2)

        # 6. PPPoE Always-On
        log_interaction("Configurando PPPoE Always-On")
        child.sendline(f"onu {serial} iphost 1 pppoe contrigger alwayson idletimer 0")
        if child.expect(["#", "ERROR"], timeout=30) != 0:
            raise Exception("Falha ao configurar PPPoE Always-On")
        time.sleep(2)

        # 7. Habilitar NAT
        log_interaction("Habilitando NAT")
        child.sendline(f"onu {serial} iphost 1 pppoe nat enable")
        if child.expect(["#", "ERROR"], timeout=30) != 0:
            raise Exception("Falha ao habilitar NAT")
        time.sleep(2)

        # 8. Aplicar perfil de fluxo
        log_interaction(f"Aplicando perfil de fluxo: {profile}")
        child.sendline(f"onu {serial} flow-profile {profile}")
        if child.expect(["#", "ERROR"], timeout=30) != 0:
            raise Exception("Falha ao aplicar perfil de fluxo")
        time.sleep(2)

        # 9. Credenciais PPPoE (com log seguro)
        log_interaction("Configurando credenciais PPPoE (usuário oculto)")
        child.sendline(f"onu {serial} iphost 1 pppoe username {login_pppoe} password {senha_pppoe}")
        if child.expect(["#", "ERROR"], timeout=30) != 0:
            raise Exception("Falha ao configurar credenciais PPPoE")
        time.sleep(2)

        # 10. Desabilitar FEC upstream
        log_interaction("Desabilitando FEC upstream")
        child.sendline(f"onu {serial} upstream-fec disabled")
        if child.expect(["#", "ERROR"], timeout=30) != 0:
            raise Exception("Falha ao desabilitar FEC")
        time.sleep(2)

        # 11. Tradução de VLAN
        log_interaction(f"Configurando tradução de VLAN: _{vlan}")
        child.sendline(f"onu {serial} vlan-translation-profile _{vlan} iphost 1")
        if child.expect(["#", "ERROR"], timeout=30) != 0:
            raise Exception("Falha ao configurar tradução de VLAN")
        time.sleep(2)

        # 12. Sair da configuração
        log_interaction("Saindo das configurações")
        child.sendline("exit")
        if child.expect(["#", "ERROR"], timeout=30) != 0:
            raise Exception("Falha ao sair da interface")
        time.sleep(2)

        child.sendline("exit")
        if child.expect(["#", "ERROR"], timeout=30) != 0:
            raise Exception("Falha ao sair do modo de configuração")
        time.sleep(2)

        # 13. Salvar configuração
        log_interaction("Salvando configuração no OLT")
        child.sendline("copy r s")
        if child.expect(["Configuration saved.", "ERROR"], timeout=60) != 0:
            raise Exception("Falha ao salvar configuração")
        time.sleep(10)

        log_interaction(f"Config3 aplicada com sucesso para ONU {serial}")
        return True

    except Exception as e:
        error_msg = f"Falha na autenticação Config3 da ONU {serial}: {str(e)}"
        log_interaction(error_msg, level="ERROR")
        return False

def auth_router_Fiberlink501Rev2(child, serial, pon, nome, profile, login_pppoe, senha_pppoe):
    try:
        log_interaction(f"Iniciando autenticação Fiberlink501Rev2 para ONU {serial} - PON: {pon}, Nome: {nome}")

        # 1. Modo de configuração
        log_interaction("Entrando no modo de configuração")
        child.sendline("configure terminal")
        if child.expect(["#", "ERROR"], timeout=30) != 0:
            raise Exception("Falha ao entrar em modo de configuração")
        time.sleep(2)

        # 2. Acessar interface GPON
        log_interaction(f"Acessando interface gpon1/{pon}")
        child.sendline(f"interface gpon1/{pon}")
        if child.expect(["#", "ERROR"], timeout=30) != 0:
            raise Exception(f"Falha ao acessar interface GPON {pon}")
        time.sleep(2)

        # 3. Configurar alias
        log_interaction(f"Configurando alias: {nome}")
        child.sendline(f"onu {serial} alias {nome}")
        if child.expect(["#", "ERROR"], timeout=30) != 0:
            raise Exception("Falha ao configurar alias")
        time.sleep(2)

        # 4. Perfil Ethernet automático
        log_interaction("Configurando perfil Ethernet (portas 1-2)")
        child.sendline(f"onu {serial} ethernet-profile auto-on uni-port 1-2")
        if child.expect(["#", "ERROR"], timeout=30) != 0:
            raise Exception("Falha ao configurar perfil Ethernet")
        time.sleep(2)

        # 5. Aplicar perfil de fluxo
        log_interaction(f"Aplicando perfil de fluxo: {profile}")
        child.sendline(f"onu {serial} flow-profile {profile}")
        if child.expect(["#", "ERROR"], timeout=30) != 0:
            raise Exception("Falha ao aplicar perfil de fluxo")
        time.sleep(2)

        # 6. Configuração PPPoE automática
        log_interaction("Configurando autenticação PPPoE automática")
        child.sendline(f"onu {serial} iphost 1 pppoe auth auto")
        if child.expect(["#", "ERROR"], timeout=30) != 0:
            raise Exception("Falha ao configurar PPPoE auto")
        time.sleep(2)

        # 7. PPPoE Always-On com timer
        log_interaction("Configurando PPPoE Always-On (timer 1200s)")
        child.sendline(f"onu {serial} iphost 1 pppoe contrigger alwayson idletimer 1200")
        if child.expect(["#", "ERROR"], timeout=30) != 0:
            raise Exception("Falha ao configurar PPPoE Always-On")
        time.sleep(2)

        # 8. Habilitar NAT
        log_interaction("Habilitando NAT")
        child.sendline(f"onu {serial} iphost 1 pppoe nat enable")
        if child.expect(["#", "ERROR"], timeout=30) != 0:
            raise Exception("Falha ao habilitar NAT")
        time.sleep(2)

        # 9. Credenciais PPPoE (com log seguro)
        log_interaction("Configurando credenciais PPPoE (usuário oculto)")
        child.sendline(f"onu {serial} iphost 1 pppoe username {login_pppoe} password {senha_pppoe}")
        if child.expect(["#", "ERROR"], timeout=30) != 0:
            raise Exception("Falha ao configurar credenciais PPPoE")
        time.sleep(2)

        # 10. Desabilitar FEC upstream
        log_interaction("Desabilitando FEC upstream")
        child.sendline(f"onu {serial} upstream-fec disabled")
        if child.expect(["#", "ERROR"], timeout=30) != 0:
            raise Exception("Falha ao desabilitar FEC")
        time.sleep(2)

        # 11. Sair da configuração
        log_interaction("Saindo das configurações")
        child.sendline("exit")
        if child.expect(["#", "ERROR"], timeout=30) != 0:
            raise Exception("Falha ao sair da interface")
        time.sleep(2)

        child.sendline("exit")
        if child.expect(["#", "ERROR"], timeout=30) != 0:
            raise Exception("Falha ao sair do modo de configuração")
        time.sleep(2)

        # 12. Salvar configuração
        log_interaction("Salvando configuração no OLT")
        child.sendline("copy r s")
        if child.expect(["Configuration saved.", "ERROR"], timeout=60) != 0:
            raise Exception("Falha ao salvar configuração")
        time.sleep(10)

        log_interaction(f"Fiberlink501Rev2 aplicado com sucesso para ONU {serial}")
        return True

    except Exception as e:
        error_msg = f"Falha na autenticação Fiberlink501Rev2 da ONU {serial}: {str(e)}"
        log_interaction(error_msg, level="ERROR")
        return False


def auth_router_Fiberlink611(child, serial, pon, nome, vlan, profile, login_pppoe, senha_pppoe):
    try:
        log_interaction(f"Iniciando autenticação Fiberlink611 para ONU {serial} - PON: {pon}, VLAN: {vlan}")

        # 1. Entrar no modo de configuração
        log_interaction("Entrando no modo de configuração")
        child.sendline("configure terminal")
        if child.expect(["#", "ERROR"], timeout=30) != 0:
            raise Exception("Falha ao entrar em modo de configuração")
        time.sleep(2)

        # 2. Acessar interface GPON
        log_interaction(f"Acessando interface gpon1/{pon}")
        child.sendline(f"interface gpon1/{pon}")
        if child.expect(["#", "ERROR"], timeout=30) != 0:
            raise Exception(f"Falha ao acessar interface GPON {pon}")
        time.sleep(2)

        # 3. Configurar alias
        log_interaction(f"Configurando alias: {nome}")
        child.sendline(f"onu {serial} alias {nome}")
        if child.expect(["#", "ERROR"], timeout=30) != 0:
            raise Exception("Falha ao configurar alias")
        time.sleep(2)

        # 4. Configurar autenticação PPPoE automática
        log_interaction("Configurando autenticação PPPoE automática")
        child.sendline(f"onu {serial} iphost 1 pppoe auth auto")
        if child.expect(["#", "ERROR"], timeout=30) != 0:
            raise Exception("Falha ao configurar PPPoE automático")
        time.sleep(2)

        # 5. Configurar PPPoE Always-On
        log_interaction("Configurando PPPoE Always-On (timer 0)")
        child.sendline(f"onu {serial} iphost 1 pppoe contrigger alwayson idletimer 0")
        if child.expect(["#", "ERROR"], timeout=30) != 0:
            raise Exception("Falha ao configurar PPPoE Always-On")
        time.sleep(2)

        # 6. Habilitar NAT
        log_interaction("Habilitando NAT")
        child.sendline(f"onu {serial} iphost 1 pppoe nat enable")
        if child.expect(["#", "ERROR"], timeout=30) != 0:
            raise Exception("Falha ao habilitar NAT")
        time.sleep(2)

        # 7. Aplicar perfil de fluxo
        log_interaction(f"Aplicando perfil de fluxo: {profile}")
        child.sendline(f"onu {serial} flow-profile {profile}")
        if child.expect(["#", "ERROR"], timeout=30) != 0:
            raise Exception("Falha ao aplicar perfil de fluxo")
        time.sleep(2)

        # 8. Configurar credenciais PPPoE (com log seguro)
        log_interaction("Configurando credenciais PPPoE (usuário oculto)")
        child.sendline(f"onu {serial} iphost 1 pppoe username {login_pppoe} password {senha_pppoe}")
        if child.expect(["#", "ERROR"], timeout=30) != 0:
            raise Exception("Falha ao configurar credenciais PPPoE")
        time.sleep(2)

        # 9. Configurar tradução de VLAN
        log_interaction(f"Configurando tradução de VLAN: _{vlan}")
        child.sendline(f"onu {serial} vlan-translation-profile _{vlan} iphost 1")
        if child.expect(["#", "ERROR"], timeout=30) != 0:
            raise Exception("Falha ao configurar tradução de VLAN")
        time.sleep(2)

        # 10. Sair da configuração
        log_interaction("Saindo das configurações")
        child.sendline("exit")
        if child.expect(["#", "ERROR"], timeout=30) != 0:
            raise Exception("Falha ao sair da interface")
        time.sleep(2)

        child.sendline("exit")
        if child.expect(["#", "ERROR"], timeout=30) != 0:
            raise Exception("Falha ao sair do modo de configuração")
        time.sleep(2)

        # 11. Salvar configuração
        log_interaction("Salvando configuração no OLT")
        child.sendline("copy r s")
        if child.expect(["Configuration saved.", "ERROR"], timeout=60) != 0:
            raise Exception("Falha ao salvar configuração")
        time.sleep(10)

        log_interaction(f"Fiberlink611 aplicado com sucesso para ONU {serial}")
        return True

    except Exception as e:
        error_msg = f"Falha na autenticação Fiberlink611 da ONU {serial}: {str(e)}"
        log_interaction(error_msg, level="ERROR")
        return False

def unauthorized(child, pon, serial):
    try:
        log_interaction(f"Iniciando desautorização da ONU {serial} na PON {pon}")
        
        # Entrar no modo de configuração
        child.sendline("configure terminal")
        if child.expect(["#", "ERROR"], timeout=30) != 0:
            raise Exception("Falha ao entrar em modo de configuração")
        
        log_interaction(f"Acessando interface gpon1/{pon}")
        child.sendline(f"interface gpon1/{pon}")
        log_interaction(f"interface gpon1/{pon}")
        if child.expect(["#", "ERROR"], timeout=30) != 0:
            raise Exception(f"Falha ao acessar interface gpon1/{pon}")
        
        # Desautorizar ONU
        log_interaction(f"Desautorizando ONU {serial}")
        child.sendline(f"no onu {serial}")
        time.sleep(10)
        if child.expect(["#", "ERROR"], timeout=30) != 0:
            raise Exception(f"Falha ao desautorizar ONU {serial}")
        
        # Salvar configuração
        log_interaction("Salvando configuração no OLT")
        child.sendline("do copy r s")
        time.sleep(10)
        if child.expect(["Configuration saved.", "ERROR"], timeout=60) != 0:
            raise Exception("Falha ao salvar configuração")
        
        log_interaction(f"ONU {serial} desautorizada com sucesso na PON gpon1/{pon}")
        return True
        
    except Exception as e:
        error_msg = f"Erro ao desautorizar ONU {serial}: {str(e)}"
        log_interaction(error_msg, level="ERROR")
        return False
    
def reboot(child, pon, serial):
    try:
        log_interaction(f"Iniciando reboot da ONU {serial} na PON {pon}")
        
        # Entrar no modo de configuração
        child.sendline("configure terminal")
        if child.expect(["#", "ERROR"], timeout=30) != 0:
            raise Exception("Falha ao entrar em modo de configuração")
        
        # Acessar interface GPON
        child.sendline(f"interface gpon1/{pon}")
        if child.expect(["#", "ERROR"], timeout=30) != 0:
            raise Exception(f"Falha ao acessar interface gpon1/{pon}")
    
        # Resetar ONU
        child.sendline(f"onu reset {serial}")
        time.sleep(10)
        if child.expect(["#", "ERROR"], timeout=30) != 0:
            raise Exception(f"Falha ao resetar ONU {serial}")
        
        # Sair da configuração
        child.sendline("exit")
        if child.expect(["#", "ERROR"], timeout=30) != 0:
            raise Exception("Falha ao sair da interface")
        
        child.sendline("exit")
        if child.expect(["#", "ERROR"], timeout=30) != 0:
            raise Exception("Falha ao sair do modo de configuração")

        log_interaction(f"Reboot da ONU {serial} concluído com sucesso")
        return True
        
    except Exception as e:
        error_msg = f"Erro ao reiniciar ONU {serial}: {str(e)}"
        log_interaction(error_msg, level="ERROR")
        return False<|MERGE_RESOLUTION|>--- conflicted
+++ resolved
@@ -72,23 +72,17 @@
         error_msg = f"Erro inesperado: {str(e)}"
         log_interaction("Erro geral", error_msg, "error")
         print(error_msg)
-<<<<<<< HEAD
-=======
         return None
 
->>>>>>> e3da9754
 
 def list_unauthorized(child):
     try:
         # Envia o comando e captura a saída
         child.sendline('show gpon blacklist')
-<<<<<<< HEAD
         child.expect('#')
         output = child.before.strip()
-=======
-        child.expect('#')  # Captura até o prompt
-        output = child.before.strip()  # Remove espaços extras
->>>>>>> e3da9754
+        child.expect('#')  
+        output = child.before.strip()  
 
         # Dicionário para armazenar os dados
         onu_dict = {}
