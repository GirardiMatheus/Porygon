--- conflicted
+++ resolved
@@ -175,12 +175,6 @@
 
 # Local LOG file
 OLT_LOG.log
-<<<<<<< HEAD
-
-# CSV
-csv/parks.csv
-parks.csv
-=======
 __main__log.log
 nokia_nokia_ssh_log.log
 nokia_nokia_tl1_log.log
@@ -194,5 +188,4 @@
 parks.csv
 migration.csv
 migrated.csv
-nokia.csv
->>>>>>> 3839ca85
+nokia.csv